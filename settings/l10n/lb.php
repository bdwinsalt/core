--- conflicted
+++ resolved
@@ -1,9 +1,5 @@
 <?php $TRANSLATIONS = array(
 "Unable to load list from App Store" => "Konnt Lescht net vum App Store lueden",
-<<<<<<< HEAD
-"Authentication error" => "Authentifikatioun's Fehler",
-=======
->>>>>>> d1c0f2a7
 "Email saved" => "E-mail gespäichert",
 "Invalid email" => "Ongülteg e-mail",
 "OpenID Changed" => "OpenID huet geännert",
@@ -14,19 +10,6 @@
 "Enable" => "Aschalten",
 "Saving..." => "Speicheren...",
 "__language_name__" => "__language_name__",
-<<<<<<< HEAD
-"Security Warning" => "Sécherheets Warnung",
-"Cron" => "Cron",
-"Enable Share API" => "Share API aschalten",
-"Allow apps to use the Share API" => "Erlab Apps d'Share API ze benotzen",
-"Allow links" => "Links erlaben",
-"Allow resharing" => "Resharing erlaben",
-"Allow users to share with anyone" => "Useren erlaben mat egal wiem ze sharen",
-"Allow users to only share with users in their groups" => "Useren nëmmen erlaben mat Useren aus hirer Grupp ze sharen",
-"Log" => "Log",
-"More" => "Méi",
-=======
->>>>>>> d1c0f2a7
 "Add your App" => "Setz deng App bei",
 "Select an App" => "Wiel eng Applikatioun aus",
 "See application page at apps.owncloud.com" => "Kuck dir d'Applicatioun's Säit op apps.owncloud.com un",
