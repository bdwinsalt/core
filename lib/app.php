--- conflicted
+++ resolved
@@ -92,11 +92,7 @@
 	 * @param string/array $types
 	 * @return bool
 	 */
-<<<<<<< HEAD
-	public static function isType($app,$types) {
-=======
 	public static function isType($app, $types) {
->>>>>>> d1c0f2a7
 		if(is_string($types)) {
 			$types=array($types);
 		}
@@ -257,6 +253,8 @@
 	 * highlighting the current position of the user.
 	 */
 	public static function setActiveNavigationEntry( $id ) {
+		// load all the apps, to make sure we have all the navigation entries
+		self::loadApps();
 		self::$activeapp = $id;
 		return true;
 	}
@@ -286,11 +284,7 @@
 		// by default, settings only contain the help menu
 		if(OC_Config::getValue('knowledgebaseenabled', true)==true) {
 			$settings = array(
-<<<<<<< HEAD
-				array( "id" => "help", "order" => 1000, "href" => OC_Helper::linkTo( "settings", "help.php" ), "name" => $l->t("Help"), "icon" => OC_Helper::imagePath( "settings", "help.svg" ))
-=======
 				array( "id" => "help", "order" => 1000, "href" => OC_Helper::linkToRoute( "settings_help" ), "name" => $l->t("Help"), "icon" => OC_Helper::imagePath( "settings", "help.svg" ))
->>>>>>> d1c0f2a7
 			);
 		}
 
@@ -311,16 +305,6 @@
 			}
 
 
-<<<<<<< HEAD
-			//SubAdmins are also allowed to access user management
-			if(OC_SubAdmin::isSubAdmin($_SESSION["user_id"]) || OC_Group::inGroup( $_SESSION["user_id"], "admin" )) {
-				// admin users menu
-				$settings[] = array( "id" => "core_users", "order" => 2, "href" => OC_Helper::linkTo( "settings", "users.php" ), "name" => $l->t("Users"), "icon" => OC_Helper::imagePath( "settings", "users.svg" ));
-			}
-
-
-=======
->>>>>>> d1c0f2a7
 			// if the user is an admin
 			if(OC_Group::inGroup( $_SESSION["user_id"], "admin" )) {
 				// admin apps menu
@@ -337,10 +321,6 @@
 	/// This is private as well. It simply works, so don't ask for more details
 	private static function proceedNavigation( $list ) {
 		foreach( $list as &$naventry ) {
-<<<<<<< HEAD
-			$naventry['subnavigation'] = array();
-=======
->>>>>>> d1c0f2a7
 			if( $naventry['id'] == self::$activeapp ) {
 				$naventry['active'] = true;
 			}
@@ -411,14 +391,8 @@
 	 */
 	public static function getAppVersion($appid) {
 		$file= self::getAppPath($appid).'/appinfo/version';
-<<<<<<< HEAD
-		$version=@file_get_contents($file);
-		if($version) {
-			return trim($version);
-=======
 		if(is_file($file) && $version = trim(file_get_contents($file))) {
 			return $version;
->>>>>>> d1c0f2a7
 		}else{
 			$appData=self::getAppInfo($appid);
 			return isset($appData['version'])? $appData['version'] : '';
@@ -432,11 +406,7 @@
 	 * @return array
 	 * @note all data is read from info.xml, not just pre-defined fields
 	*/
-<<<<<<< HEAD
-	public static function getAppInfo($appid,$path=false) {
-=======
 	public static function getAppInfo($appid, $path=false) {
->>>>>>> d1c0f2a7
 		if($path) {
 			$file=$appid;
 		}else{
@@ -513,15 +483,12 @@
 	public static function getCurrentApp() {
 		$script=substr($_SERVER["SCRIPT_NAME"], strlen(OC::$WEBROOT)+1);
 		$topFolder=substr($script, 0, strpos($script, '/'));
-<<<<<<< HEAD
-=======
 		if (empty($topFolder)) {
 			$path_info = OC_Request::getPathInfo();
 			if ($path_info) {
 				$topFolder=substr($path_info, 1, strpos($path_info, '/', 1)-1);
 			}
 		}
->>>>>>> d1c0f2a7
 		if($topFolder=='apps') {
 			$length=strlen($topFolder);
 			return substr($script, $length+1, strpos($script, '/', $length+1)-$length-1);
@@ -558,33 +525,21 @@
 	/**
 	 * register a settings form to be shown
 	 */
-<<<<<<< HEAD
-	public static function registerSettings($app,$page) {
-=======
 	public static function registerSettings($app, $page) {
->>>>>>> d1c0f2a7
 		self::$settingsForms[]= $app.'/'.$page.'.php';
 	}
 
 	/**
 	 * register an admin form to be shown
 	 */
-<<<<<<< HEAD
-	public static function registerAdmin($app,$page) {
-=======
 	public static function registerAdmin($app, $page) {
->>>>>>> d1c0f2a7
 		self::$adminForms[]= $app.'/'.$page.'.php';
 	}
 
 	/**
 	 * register a personal form to be shown
 	 */
-<<<<<<< HEAD
-	public static function registerPersonal($app,$page) {
-=======
 	public static function registerPersonal($app, $page) {
->>>>>>> d1c0f2a7
 		self::$personalForms[]= $app.'/'.$page.'.php';
 	}
 
@@ -599,25 +554,14 @@
 
 		foreach ( OC::$APPSROOTS as $apps_dir ) {
 			if(! is_readable($apps_dir['path'])) {
-<<<<<<< HEAD
-				OC_Log::write('core', 'unable to read app folder : ' .$apps_dir['path'] , OC_Log::WARN);
-=======
 				OC_Log::write('core', 'unable to read app folder : ' .$apps_dir['path'], OC_Log::WARN);
->>>>>>> d1c0f2a7
 				continue;
 			}
 			$dh = opendir( $apps_dir['path'] );
 
 			while( $file = readdir( $dh ) ) {
 
-<<<<<<< HEAD
-				if (
-				$file[0] != '.'
-				and is_file($apps_dir['path'].'/'.$file.'/appinfo/app.php' )
-				) {
-=======
 				if ($file[0] != '.' and is_file($apps_dir['path'].'/'.$file.'/appinfo/app.php')) {
->>>>>>> d1c0f2a7
 
 					$apps[] = $file;
 
@@ -746,13 +690,10 @@
 	 * @param string $appid
 	 */
 	public static function updateApp($appid) {
-<<<<<<< HEAD
-=======
 		if(file_exists(self::getAppPath($appid).'/appinfo/preupdate.php')) {
 			self::loadApp($appid);
 			include self::getAppPath($appid).'/appinfo/preupdate.php';
 		}
->>>>>>> d1c0f2a7
 		if(file_exists(self::getAppPath($appid).'/appinfo/database.xml')) {
 			OC_DB::updateDbFromStructure(self::getAppPath($appid).'/appinfo/database.xml');
 		}
