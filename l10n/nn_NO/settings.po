--- conflicted
+++ resolved
@@ -9,17 +9,10 @@
 msgstr ""
 "Project-Id-Version: ownCloud\n"
 "Report-Msgid-Bugs-To: http://bugs.owncloud.org/\n"
-<<<<<<< HEAD
-"POT-Creation-Date: 2012-06-06 00:12+0200\n"
-"PO-Revision-Date: 2012-06-05 22:15+0000\n"
-"Last-Translator: icewind <icewind1991@gmail.com>\n"
-"Language-Team: Norwegian Nynorsk (Norway) (http://www.transifex.net/projects/p/owncloud/language/nn_NO/)\n"
-=======
 "POT-Creation-Date: 2012-08-21 02:03+0200\n"
 "PO-Revision-Date: 2012-08-20 06:17+0000\n"
 "Last-Translator: Alexander Stevenson <assteve@gmail.com>\n"
 "Language-Team: Norwegian Nynorsk (Norway) (http://www.transifex.com/projects/p/owncloud/language/nn_NO/)\n"
->>>>>>> 46d6fd15
 "MIME-Version: 1.0\n"
 "Content-Type: text/plain; charset=UTF-8\n"
 "Content-Transfer-Encoding: 8bit\n"
@@ -32,41 +25,16 @@
 
 #: ajax/lostpassword.php:14
 msgid "Email saved"
-<<<<<<< HEAD
-msgstr ""
-
-#: ajax/lostpassword.php:16
-msgid "Invalid email"
-msgstr ""
-=======
 msgstr "E-postadresse lagra"
 
 #: ajax/lostpassword.php:16
 msgid "Invalid email"
 msgstr "Ugyldig e-postadresse"
->>>>>>> 46d6fd15
 
 #: ajax/openid.php:16
 msgid "OpenID Changed"
 msgstr "OpenID endra"
 
-<<<<<<< HEAD
-#: ajax/openid.php:17 ajax/setlanguage.php:19 ajax/setlanguage.php:22
-msgid "Invalid request"
-msgstr "Ugyldig førespurnad"
-
-#: ajax/setlanguage.php:17
-msgid "Language changed"
-msgstr "Språk endra"
-
-#: js/apps.js:31 js/apps.js:67
-msgid "Disable"
-msgstr ""
-
-#: js/apps.js:31 js/apps.js:54
-msgid "Enable"
-msgstr ""
-=======
 #: ajax/openid.php:18 ajax/setlanguage.php:20 ajax/setlanguage.php:23
 msgid "Invalid request"
 msgstr "Ugyldig førespurnad"
@@ -90,17 +58,12 @@
 #: js/apps.js:39 js/apps.js:62
 msgid "Enable"
 msgstr "Slå på"
->>>>>>> 46d6fd15
 
 #: js/personal.js:69
 msgid "Saving..."
 msgstr ""
 
-<<<<<<< HEAD
-#: personal.php:40 personal.php:41
-=======
 #: personal.php:46 personal.php:47
->>>>>>> 46d6fd15
 msgid "__language_name__"
 msgstr "Nynorsk"
 
@@ -140,17 +103,6 @@
 msgid "Select an App"
 msgstr "Vel ein applikasjon"
 
-<<<<<<< HEAD
-#: templates/apps.php:25
-msgid "See application page at apps.owncloud.com"
-msgstr ""
-
-#: templates/apps.php:26
-msgid "-licensed"
-msgstr "-lisensiert"
-
-#: templates/apps.php:26
-=======
 #: templates/apps.php:29
 msgid "See application page at apps.owncloud.com"
 msgstr ""
@@ -160,7 +112,6 @@
 msgstr "-lisensiert"
 
 #: templates/apps.php:30
->>>>>>> 46d6fd15
 msgid "by"
 msgstr "av"
 
