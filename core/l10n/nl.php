--- conflicted
+++ resolved
@@ -1,11 +1,8 @@
 <?php $TRANSLATIONS = array(
-<<<<<<< HEAD
-=======
 "User %s shared a file with you" => "Gebruiker %s deelde een bestand met u",
 "User %s shared a folder with you" => "Gebruiker %s deelde een map met u",
 "User %s shared the file \"%s\" with you. It is available for download here: %s" => "Gebruiker %s deelde bestand \"%s\" met u. Het is hier te downloaden: %s",
 "User %s shared the folder \"%s\" with you. It is available for download here: %s" => "Gebruiker %s deelde de map \"%s\" met u. De map is hier beschikbaar voor download: %s",
->>>>>>> 166da88b
 "Category type not provided." => "Categorie type niet opgegeven.",
 "No category to add?" => "Geen categorie toevoegen?",
 "This category already exists: " => "Deze categorie bestaat al.",
