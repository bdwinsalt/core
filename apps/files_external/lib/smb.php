<?php
/**
 * Copyright (c) 2012 Robin Appelman <icewind@owncloud.com>
 * This file is licensed under the Affero General Public License version 3 or
 * later.
 * See the COPYING-README file.
 */

namespace OC\Files\Storage;

require_once 'smb4php/smb.php';

class SMB extends \OC\Files\Storage\StreamWrapper{
	private $password;
	private $user;
	private $host;
	private $root;
	private $share;

	public function __construct($params) {
		$this->host=$params['host'];
		$this->user=$params['user'];
		$this->password=$params['password'];
		$this->share=$params['share'];
		$this->root=isset($params['root'])?$params['root']:'/';
		if ( ! $this->root || $this->root[0]!='/') {
			$this->root='/'.$this->root;
		}
		if (substr($this->root, -1, 1)!='/') {
			$this->root.='/';
		}
		if ( ! $this->share || $this->share[0]!='/') {
			$this->share='/'.$this->share;
		}
<<<<<<< HEAD
		if(substr($this->share, -1, 1)=='/') {
			$this->share = substr($this->share,0,-1);
=======
		if (substr($this->share, -1, 1)=='/') {
			$this->share=substr($this->share, 0, -1);
>>>>>>> 4cb760a9
		}
	}

<<<<<<< HEAD
	public function getId(){
		return 'smb::' . $this->user . '@' . $this->host . '/' . $this->share . '/' . $this->root;
=======
		//create the root folder if necesary
		if ( ! $this->is_dir('')) {
			$this->mkdir('');
		}
>>>>>>> 4cb760a9
	}

	public function constructUrl($path) {
		if (substr($path, -1)=='/') {
			$path=substr($path, 0, -1);
		}
		return 'smb://'.$this->user.':'.$this->password.'@'.$this->host.$this->share.$this->root.$path;
	}

	public function stat($path) {
		if ( ! $path and $this->root=='/') {//mtime doesn't work for shares
			$mtime=$this->shareMTime();
			$stat=stat($this->constructUrl($path));
			$stat['mtime']=$mtime;
			return $stat;
		} else {
			return stat($this->constructUrl($path));
		}
	}

	public function filetype($path) {
		// using opendir causes the same amount of requests and caches the content of the folder in one go
		return (bool)@$this->opendir($path) ? 'dir' : 'file';
	}

	/**
	 * check if a file or folder has been updated since $time
	 * @param string $path
	 * @param int $time
	 * @return bool
	 */
<<<<<<< HEAD
	public function hasUpdated($path,$time) {
		$this->init();
		if(!$path and $this->root=='/') {
			//mtime doesn't work for shares, but giving the nature of the backend, doing a full update is still just fast enough
=======
	public function hasUpdated($path, $time) {
		if ( ! $path and $this->root=='/') {
			// mtime doesn't work for shares, but giving the nature of the backend,
			// doing a full update is still just fast enough
>>>>>>> 4cb760a9
			return true;
		} else {
			$actualTime=$this->filemtime($path);
			return $actualTime>$time;
		}
	}

	/**
	 * get the best guess for the modification time of the share
	 */
	private function shareMTime() {
		$dh=$this->opendir('');
		$lastCtime=0;
		while($file=readdir($dh)) {
			if ($file!='.' and $file!='..') {
				$ctime=$this->filemtime($file);
				if ($ctime>$lastCtime) {
					$lastCtime=$ctime;
				}
			}
		}
		return $lastCtime;
	}
}<|MERGE_RESOLUTION|>--- conflicted
+++ resolved
@@ -32,25 +32,13 @@
 		if ( ! $this->share || $this->share[0]!='/') {
 			$this->share='/'.$this->share;
 		}
-<<<<<<< HEAD
 		if(substr($this->share, -1, 1)=='/') {
 			$this->share = substr($this->share,0,-1);
-=======
-		if (substr($this->share, -1, 1)=='/') {
-			$this->share=substr($this->share, 0, -1);
->>>>>>> 4cb760a9
 		}
 	}
 
-<<<<<<< HEAD
 	public function getId(){
 		return 'smb::' . $this->user . '@' . $this->host . '/' . $this->share . '/' . $this->root;
-=======
-		//create the root folder if necesary
-		if ( ! $this->is_dir('')) {
-			$this->mkdir('');
-		}
->>>>>>> 4cb760a9
 	}
 
 	public function constructUrl($path) {
@@ -82,17 +70,11 @@
 	 * @param int $time
 	 * @return bool
 	 */
-<<<<<<< HEAD
 	public function hasUpdated($path,$time) {
 		$this->init();
 		if(!$path and $this->root=='/') {
-			//mtime doesn't work for shares, but giving the nature of the backend, doing a full update is still just fast enough
-=======
-	public function hasUpdated($path, $time) {
-		if ( ! $path and $this->root=='/') {
 			// mtime doesn't work for shares, but giving the nature of the backend,
 			// doing a full update is still just fast enough
->>>>>>> 4cb760a9
 			return true;
 		} else {
 			$actualTime=$this->filemtime($path);
