<?php
/**
 * ownCloud
 *
 * @author Sam Tuke, Frank Karlitschek
 * @copyright 2012 Sam Tuke <samtuke@owncloud.com>,
 * Frank Karlitschek <frank@owncloud.org>
 *
 * This library is free software; you can redistribute it and/or
 * modify it under the terms of the GNU AFFERO GENERAL PUBLIC LICENSE
 * License as published by the Free Software Foundation; either
 * version 3 of the License, or any later version.
 *
 * This library is distributed in the hope that it will be useful,
 * but WITHOUT ANY WARRANTY; without even the implied warranty of
 * MERCHANTABILITY or FITNESS FOR A PARTICULAR PURPOSE.  See the
 * GNU AFFERO GENERAL PUBLIC LICENSE for more details.
 *
 * You should have received a copy of the GNU Affero General Public
 * License along with this library.  If not, see <http://www.gnu.org/licenses/>.
 *
 */

# Bugs
# ----
# Sharing a file to a user without encryption set up will not provide them with access but won't notify the sharer
# Sharing all files to admin for recovery purposes still in progress
# Possibly public links are broken (not tested since last merge of master)


# Missing features
# ----------------
# Make sure user knows if large files weren't encrypted


# Test
# ----
# Test that writing files works when recovery is enabled, and sharing API is disabled
# Test trashbin support


// Old Todo:
//  - Crypt/decrypt button in the userinterface
//  - Setting if crypto should be on by default
//  - Add a setting "Don´t encrypt files larger than xx because of performance 
//    reasons"

namespace OCA\Encryption;

/**
 * @brief Class for utilities relating to encrypted file storage system
 * @param \OC_FilesystemView $view expected to have OC '/' as root path
 * @param string $userId ID of the logged in user
 * @param int $client indicating status of client side encryption. Currently
 * unused, likely to become obsolete shortly
 */

class Util {

	// Web UI:

	//// DONE: files created via web ui are encrypted
	//// DONE: file created & encrypted via web ui are readable in web ui
	//// DONE: file created & encrypted via web ui are readable via webdav


	// WebDAV:

	//// DONE: new data filled files added via webdav get encrypted
	//// DONE: new data filled files added via webdav are readable via webdav
	//// DONE: reading unencrypted files when encryption is enabled works via 
	////       webdav
	//// DONE: files created & encrypted via web ui are readable via webdav


	// Legacy support:

	//// DONE: add method to check if file is encrypted using new system
	//// DONE: add method to check if file is encrypted using old system
	//// DONE: add method to fetch legacy key
	//// DONE: add method to decrypt legacy encrypted data


	// Admin UI:

	//// DONE: changing user password also changes encryption passphrase

	//// TODO: add support for optional recovery in case of lost passphrase / keys
	//// TODO: add admin optional required long passphrase for users
	//// TODO: implement flag system to allow user to specify encryption by folder, subfolder, etc.


	// Integration testing:

	//// TODO: test new encryption with versioning
	//// DONE: test new encryption with sharing
	//// TODO: test new encryption with proxies


	private $view; // OC_FilesystemView object for filesystem operations
	private $userId; // ID of the currently logged-in user
	private $pwd; // User Password
	private $client; // Client side encryption mode flag
	private $publicKeyDir; // Dir containing all public user keys
	private $encryptionDir; // Dir containing user's files_encryption
	private $keyfilesPath; // Dir containing user's keyfiles
	private $shareKeysPath; // Dir containing env keys for shared files
	private $publicKeyPath; // Path to user's public key
	private $privateKeyPath; // Path to user's private key
	private $publicShareKeyId;
	private $recoveryKeyId;
	private $isPublic;

	/**
	 * @param \OC_FilesystemView $view
	 * @param $userId
	 * @param bool $client
	 */
	public function __construct(\OC_FilesystemView $view, $userId, $client = false) {

		$this->view = $view;
		$this->userId = $userId;
		$this->client = $client;
		$this->isPublic = false;

		$this->publicShareKeyId = \OC_Appconfig::getValue('files_encryption', 'publicShareKeyId');
		$this->recoveryKeyId = \OC_Appconfig::getValue('files_encryption', 'recoveryKeyId');

		// if we are anonymous/public
		if ($this->userId === false
			|| (isset($_GET['service']) && $_GET['service'] == 'files' && isset($_GET['t']))
		) {
			$this->userId = $this->publicShareKeyId;

			// only handle for files_sharing app
			if ($GLOBALS['app'] === 'files_sharing') {
				$this->userDir = '/' . $GLOBALS['fileOwner'];
				$this->fileFolderName = 'files';
				$this->userFilesDir = '/' . $GLOBALS['fileOwner'] . '/'
									  . $this->fileFolderName; // TODO: Does this need to be user configurable?
				$this->publicKeyDir = '/' . 'public-keys';
				$this->encryptionDir = '/' . $GLOBALS['fileOwner'] . '/' . 'files_encryption';
				$this->keyfilesPath = $this->encryptionDir . '/' . 'keyfiles';
				$this->shareKeysPath = $this->encryptionDir . '/' . 'share-keys';
				$this->publicKeyPath =
					$this->publicKeyDir . '/' . $this->userId . '.public.key'; // e.g. data/public-keys/admin.public.key
				$this->privateKeyPath =
					'/owncloud_private_key/' . $this->userId . '.private.key'; // e.g. data/admin/admin.private.key
				$this->isPublic = true;
			}

		} else {
			$this->userDir = '/' . $this->userId;
			$this->fileFolderName = 'files';
			$this->userFilesDir =
				'/' . $this->userId . '/' . $this->fileFolderName; // TODO: Does this need to be user configurable?
			$this->publicKeyDir = '/' . 'public-keys';
			$this->encryptionDir = '/' . $this->userId . '/' . 'files_encryption';
			$this->keyfilesPath = $this->encryptionDir . '/' . 'keyfiles';
			$this->shareKeysPath = $this->encryptionDir . '/' . 'share-keys';
			$this->publicKeyPath =
				$this->publicKeyDir . '/' . $this->userId . '.public.key'; // e.g. data/public-keys/admin.public.key
			$this->privateKeyPath =
				$this->encryptionDir . '/' . $this->userId . '.private.key'; // e.g. data/admin/admin.private.key
		}
	}

	/**
	 * @return bool
	 */
	public function ready() {

		if (
			!$this->view->file_exists($this->encryptionDir)
			or !$this->view->file_exists($this->keyfilesPath)
			or !$this->view->file_exists($this->shareKeysPath)
			or !$this->view->file_exists($this->publicKeyPath)
			or !$this->view->file_exists($this->privateKeyPath)
		) {

			return false;

		} else {

			return true;

		}

	}

	/**
	 * @brief Sets up user folders and keys for serverside encryption
	 * @param string $passphrase passphrase to encrypt server-stored private key with
	 */
	public function setupServerSide($passphrase = null) {

		// Set directories to check / create
		$setUpDirs = array(
			$this->userDir,
			$this->userFilesDir,
			$this->publicKeyDir,
			$this->encryptionDir,
			$this->keyfilesPath,
			$this->shareKeysPath
		);

		// Check / create all necessary dirs
		foreach ($setUpDirs as $dirPath) {

			if (!$this->view->file_exists($dirPath)) {

				$this->view->mkdir($dirPath);

			}

		}

		// Create user keypair
		// we should never override a keyfile
		if (
			!$this->view->file_exists($this->publicKeyPath)
			&& !$this->view->file_exists($this->privateKeyPath)
		) {

			// Generate keypair
			$keypair = Crypt::createKeypair();

			\OC_FileProxy::$enabled = false;

			// Save public key
			$this->view->file_put_contents($this->publicKeyPath, $keypair['publicKey']);

			// Encrypt private key with user pwd as passphrase
			$encryptedPrivateKey = Crypt::symmetricEncryptFileContent($keypair['privateKey'], $passphrase);

			// Save private key
			$this->view->file_put_contents($this->privateKeyPath, $encryptedPrivateKey);

			\OC_FileProxy::$enabled = true;

		} else {
			// check if public-key exists but private-key is missing
			if ($this->view->file_exists($this->publicKeyPath) && !$this->view->file_exists($this->privateKeyPath)) {
				\OCP\Util::writeLog('Encryption library',
					'public key exists but private key is missing for "' . $this->userId . '"', \OCP\Util::FATAL);
				return false;
			} else {
				if (!$this->view->file_exists($this->publicKeyPath) && $this->view->file_exists($this->privateKeyPath)
				) {
					\OCP\Util::writeLog('Encryption library',
						'private key exists but public key is missing for "' . $this->userId . '"', \OCP\Util::FATAL);
					return false;
				}
			}
		}

		// If there's no record for this user's encryption preferences
		if (false === $this->recoveryEnabledForUser()) {

			// create database configuration
			$sql = 'INSERT INTO `*PREFIX*encryption` (`uid`,`mode`,`recovery_enabled`) VALUES (?,?,?)';
			$args = array(
				$this->userId,
				'server-side',
				0
			);
			$query = \OCP\DB::prepare($sql);
			$query->execute($args);

		}

		return true;

	}

	/**
	 * @return string
	 */
	public function getPublicShareKeyId() {
		return $this->publicShareKeyId;
	}

	/**
	 * @brief Check whether pwd recovery is enabled for a given user
	 * @return bool 1 = yes, 0 = no, false = no record
	 *
	 * @note If records are not being returned, check for a hidden space
	 *       at the start of the uid in db
	 */
	public function recoveryEnabledForUser() {

		$sql = 'SELECT `recovery_enabled` FROM `*PREFIX*encryption` WHERE  uid = ?';

		$args = array($this->userId);

		$query = \OCP\DB::prepare($sql);

		$result = $query->execute($args);

		$recoveryEnabled = array();

		if (\OCP\DB::isError($result)) {
			\OCP\Util::writeLog('Encryption library', \OC_DB::getErrorMessage($result), \OCP\Util::ERROR);
		} else {
			if($result->numRows() > 0) {
				$row = $result->fetchRow();
				if (isset($row['recovery_enabled'])) {
					$recoveryEnabled[] = $row['recovery_enabled'];
				}
			}
		}

		// If no record is found
		if (empty($recoveryEnabled)) {

			return false;

			// If a record is found
		} else {

			return $recoveryEnabled[0];

		}

	}

	/**
	 * @brief Enable / disable pwd recovery for a given user
	 * @param bool $enabled Whether to enable or disable recovery
	 * @return bool
	 */
	public function setRecoveryForUser($enabled) {

		$recoveryStatus = $this->recoveryEnabledForUser();

		// If a record for this user already exists, update it
		if (false === $recoveryStatus) {

			$sql = 'INSERT INTO `*PREFIX*encryption` (`uid`,`mode`,`recovery_enabled`) VALUES (?,?,?)';

			$args = array(
				$this->userId,
				'server-side',
				$enabled
			);

			// Create a new record instead
		} else {

			$sql = 'UPDATE `*PREFIX*encryption` SET recovery_enabled = ? WHERE uid = ?';

			$args = array(
				$enabled,
				$this->userId
			);

		}

		$query = \OCP\DB::prepare($sql);

		if ($query->execute($args)) {

			return true;

		} else {

			return false;

		}

	}

	/**
	 * @brief Find all files and their encryption status within a directory
	 * @param string $directory The path of the parent directory to search
	 * @param bool $found the founded files if called again
	 * @return mixed false if 0 found, array on success. Keys: name, path
	 * @note $directory needs to be a path relative to OC data dir. e.g.
	 *       /admin/files NOT /backup OR /home/www/oc/data/admin/files
	 */
	public function findEncFiles($directory, &$found = false) {

		// Disable proxy - we don't want files to be decrypted before
		// we handle them
		\OC_FileProxy::$enabled = false;

		if ($found == false) {
			$found = array(
				'plain' => array(),
				'encrypted' => array(),
				'legacy' => array()
			);
		}

		if (
			$this->view->is_dir($directory)
			&& $handle = $this->view->opendir($directory)
		) {

			while (false !== ($file = readdir($handle))) {

				if (
					$file != "."
					&& $file != ".."
				) {

					$filePath = $directory . '/' . $this->view->getRelativePath('/' . $file);
					$relPath = $this->stripUserFilesPath($filePath);

					// If the path is a directory, search 
					// its contents
					if ($this->view->is_dir($filePath)) {

						$this->findEncFiles($filePath, $found);

						// If the path is a file, determine
						// its encryption status
					} elseif ($this->view->is_file($filePath)) {

						// Disable proxies again, some-
						// where they got re-enabled :/
						\OC_FileProxy::$enabled = false;

						$data = $this->view->file_get_contents($filePath);

						// If the file is encrypted
						// NOTE: If the userId is 
						// empty or not set, file will 
						// detected as plain
						// NOTE: This is inefficient;
						// scanning every file like this
						// will eat server resources :(
						if (
							Keymanager::getFileKey($this->view, $this->userId, $relPath)
							&& Crypt::isCatfileContent($data)
						) {

							$found['encrypted'][] = array(
								'name' => $file,
								'path' => $filePath
							);

							// If the file uses old
							// encryption system
						} elseif ( Crypt::isLegacyEncryptedContent( $data, $relPath ) ) {

							$found['legacy'][] = array(
								'name' => $file,
								'path' => $filePath
							);

							// If the file is not encrypted
						} else {

							$found['plain'][] = array(
								'name' => $file,
								'path' => $relPath
							);

						}

					}

				}

			}

			\OC_FileProxy::$enabled = true;

			if (empty($found)) {

				return false;

			} else {

				return $found;

			}

		}

		\OC_FileProxy::$enabled = true;

		return false;

	}

	/**
	 * @brief Fetch the last lines of a file efficiently
	 * @note Safe to use on large files; does not read entire file to memory
	 * @note Derivative of http://tekkie.flashbit.net/php/tail-functionality-in-php
	 */
	public function tail($filename, $numLines) {

		\OC_FileProxy::$enabled = false;

		$text = '';
		$pos = -1;
		$handle = $this->view->fopen($filename, 'r');

		while ($numLines > 0) {

			--$pos;

			if (fseek($handle, $pos, SEEK_END) !== 0) {

				rewind($handle);
				$numLines = 0;

			} elseif (fgetc($handle) === "\n") {

				--$numLines;

			}

			$block_size = (-$pos) % 8192;
			if ($block_size === 0 || $numLines === 0) {

				$text = fread($handle, ($block_size === 0 ? 8192 : $block_size)) . $text;

			}
		}

		fclose($handle);

		\OC_FileProxy::$enabled = true;

		return $text;
	}

	/**
	 * @brief Check if a given path identifies an encrypted file
	 * @param $path
	 * @return boolean
	 */
	public function isEncryptedPath($path) {

		// Disable encryption proxy so data retrieved is in its
		// original form
		$proxyStatus = \OC_FileProxy::$enabled;
		\OC_FileProxy::$enabled = false;

		// we only need 24 byte from the last chunk
		$data = '';
		$handle = $this->view->fopen($path, 'r');
		if (!fseek($handle, -24, SEEK_END)) {
			$data = fgets($handle);
		}

		// re-enable proxy
		\OC_FileProxy::$enabled = $proxyStatus;

		return Crypt::isCatfileContent($data);

	}

	/**
	 * @brief get the file size of the unencrypted file
	 * @param string $path absolute path
	 * @return bool
	 */
	public function getFileSize($path) {

		$result = 0;

		// Disable encryption proxy to prevent recursive calls
		$proxyStatus = \OC_FileProxy::$enabled;
		\OC_FileProxy::$enabled = false;

		// Reformat path for use with OC_FSV
		$pathSplit = explode('/', $path);
		$pathRelative = implode('/', array_slice($pathSplit, 3));

		if ($pathSplit[2] == 'files' && $this->view->file_exists($path) && $this->isEncryptedPath($path)) {

			// get the size from filesystem
			$fullPath = $this->view->getLocalFile($path);
			$size = filesize($fullPath);

			// calculate last chunk nr
			$lastChunkNr = floor($size / 8192);

			// open stream
			$stream = fopen('crypt://' . $pathRelative, "r");

			if (is_resource($stream)) {
				// calculate last chunk position
				$lastChunckPos = ($lastChunkNr * 8192);

				// seek to end
				fseek($stream, $lastChunckPos);

				// get the content of the last chunk
				$lastChunkContent = fread($stream, 8192);

				// calc the real file size with the size of the last chunk
				$realSize = (($lastChunkNr * 6126) + strlen($lastChunkContent));

				// store file size
				$result = $realSize;
			}
		}

		\OC_FileProxy::$enabled = $proxyStatus;

		return $result;
	}

	/**
	 * @brief fix the file size of the encrypted file
	 * @param string $path absolute path
	 * @return boolean true / false if file is encrypted
	 */
	public function fixFileSize($path) {

		$result = false;

		// Disable encryption proxy to prevent recursive calls
		$proxyStatus = \OC_FileProxy::$enabled;
		\OC_FileProxy::$enabled = false;

		$realSize = $this->getFileSize($path);

		if ($realSize > 0) {

			$cached = $this->view->getFileInfo($path);
			$cached['encrypted'] = true;

			// set the size
			$cached['unencrypted_size'] = $realSize;

			// put file info
			$this->view->putFileInfo($path, $cached);

			$result = true;

		}

		\OC_FileProxy::$enabled = $proxyStatus;

		return $result;
	}

	/**
	 * @brief Format a path to be relative to the /user/files/ directory
	 * @note e.g. turns '/admin/files/test.txt' into 'test.txt'
	 */
	public function stripUserFilesPath($path) {

		$trimmed = ltrim($path, '/');
		$split = explode('/', $trimmed);
		$sliced = array_slice($split, 2);
		$relPath = implode('/', $sliced);

		return $relPath;

	}

	/**
	 * @param $path
	 * @return bool
	 */
	public function isSharedPath($path) {

		$trimmed = ltrim($path, '/');
		$split = explode('/', $trimmed);

		if ($split[2] == "Shared") {

			return true;

		} else {

			return false;

		}

	}

	/**
	 * @brief Encrypt all files in a directory
	 * @param string $dirPath the directory whose files will be encrypted
	 * @param null $legacyPassphrase
	 * @param null $newPassphrase
	 * @return bool
	 * @note Encryption is recursive
	 */
	public function encryptAll($dirPath, $legacyPassphrase = null, $newPassphrase = null) {

		if ($found = $this->findEncFiles($dirPath)) {

			// Disable proxy to prevent file being encrypted twice
			\OC_FileProxy::$enabled = false;

			// Encrypt unencrypted files
			foreach ($found['plain'] as $plainFile) {

				//relative to data/<user>/file
				$relPath = $plainFile['path'];

				//relative to /data
				$rawPath = '/'.$this->userId . '/files/' . $plainFile['path'];

				// Open plain file handle for binary reading
				$plainHandle = $this->view->fopen( $rawPath, 'rb' );

				// Open enc file handle for binary writing, with same filename as original plain file
				$encHandle = fopen( 'crypt://' . $relPath.'.tmp', 'wb' );

				// Move plain file to a temporary location
				$size = stream_copy_to_stream( $plainHandle, $encHandle );

				fclose($encHandle);

				$fakeRoot = $this->view->getRoot();
				$this->view->chroot('/'.$this->userId.'/files');

				$this->view->rename($relPath . '.tmp', $relPath);

				$this->view->chroot($fakeRoot);

				// Add the file to the cache
				\OC\Files\Filesystem::putFileInfo( $relPath, array( 'encrypted' => true, 'size' => $size, 'unencrypted_size' => $size ) );
			}

			// Encrypt legacy encrypted files
			if (
				!empty($legacyPassphrase)
				&& !empty($newPassphrase)
			) {

				foreach ($found['legacy'] as $legacyFile) {

					// Fetch data from file
					$legacyData = $this->view->file_get_contents($legacyFile['path']);

					$sharingEnabled = \OCP\Share::isEnabled();

					// if file exists try to get sharing users
					if ($this->view->file_exists($legacyFile['path'])) {
						$uniqueUserIds = $this->getSharingUsersArray($sharingEnabled, $legacyFile['path'], $this->userId);
					} else {
						$uniqueUserIds[] = $this->userId;
					}

					// Fetch public keys for all users who will share the file
					$publicKeys = Keymanager::getPublicKeys($this->view, $uniqueUserIds);

					// Recrypt data, generate catfile
<<<<<<< HEAD
					$recrypted = Crypt::legacyKeyRecryptKeyfile( $legacyData, $legacyPassphrase, $publicKeys );
=======
					$recrypted = Crypt::legacyKeyRecryptKeyfile($legacyData, $legacyPassphrase, $publicKeys, $newPassphrase, $legacyFile['path']);
>>>>>>> f8d1c321

					$rawPath = $legacyFile['path'];
					$relPath = $this->stripUserFilesPath($rawPath);

					// Save keyfile
					Keymanager::setFileKey($this->view, $relPath, $this->userId, $recrypted['filekey']);

					// Save sharekeys to user folders
					Keymanager::setShareKeys($this->view, $relPath, $recrypted['sharekeys']);

					// Overwrite the existing file with the encrypted one
					$this->view->file_put_contents($rawPath, $recrypted['data']);

					$size = strlen($recrypted['data']);

					// Add the file to the cache
					\OC\Files\Filesystem::putFileInfo($rawPath, array(
																	 'encrypted' => true,
																	 'size' => $size
																), '');
				}
			}

			\OC_FileProxy::$enabled = true;

			// If files were found, return true
			return true;
		} else {

			// If no files were found, return false
			return false;
		}
	}

	/**
	 * @brief Return important encryption related paths
	 * @param string $pathName Name of the directory to return the path of
	 * @return string path
	 */
	public function getPath($pathName) {

		switch ($pathName) {

			case 'publicKeyDir':

				return $this->publicKeyDir;

				break;

			case 'encryptionDir':

				return $this->encryptionDir;

				break;

			case 'keyfilesPath':

				return $this->keyfilesPath;

				break;

			case 'publicKeyPath':

				return $this->publicKeyPath;

				break;

			case 'privateKeyPath':

				return $this->privateKeyPath;

				break;
		}

		return false;

	}

	/**
	 * @brief get path of a file.
	 * @param int $fileId id of the file
	 * @return string path of the file
	 */
	public static function fileIdToPath($fileId) {

		$sql = 'SELECT `path` FROM `*PREFIX*filecache` WHERE `fileid` = ?';

		$query = \OCP\DB::prepare($sql);

		$result = $query->execute(array($fileId));

		$path = false;
		if (\OCP\DB::isError($result)) {
			\OCP\Util::writeLog('Encryption library', \OC_DB::getErrorMessage($result), \OCP\Util::ERROR);
		} else {
			if($result->numRows() > 0) {
				$row = $result->fetchRow();
				$path = substr($row['path'], strlen('files'));
			}
		}

		return $path;

	}

	/**
	 * @brief Filter an array of UIDs to return only ones ready for sharing
	 * @param array $unfilteredUsers users to be checked for sharing readiness
	 * @return array as multi-dimensional array. keys: ready, unready
	 */
	public function filterShareReadyUsers($unfilteredUsers) {

		// This array will collect the filtered IDs
		$readyIds = $unreadyIds = array();

		// Loop through users and create array of UIDs that need new keyfiles
		foreach ($unfilteredUsers as $user) {

			$util = new Util($this->view, $user);

			// Check that the user is encryption capable, or is the
			// public system user 'ownCloud' (for public shares)
			if (
				$user == $this->publicShareKeyId
				or $user == $this->recoveryKeyId
				or $util->ready()
			) {

				// Construct array of ready UIDs for Keymanager{}
				$readyIds[] = $user;

			} else {

				// Construct array of unready UIDs for Keymanager{}
				$unreadyIds[] = $user;

				// Log warning; we can't do necessary setup here
				// because we don't have the user passphrase
				\OCP\Util::writeLog('Encryption library',
					'"' . $user . '" is not setup for encryption', \OCP\Util::WARN);

			}

		}

		return array(
			'ready' => $readyIds,
			'unready' => $unreadyIds
		);

	}

	/**
	 * @brief Decrypt a keyfile without knowing how it was encrypted
	 * @param string $filePath
	 * @param string $fileOwner
	 * @param string $privateKey
	 * @note Checks whether file was encrypted with openssl_seal or
	 *       openssl_encrypt, and decrypts accrdingly
	 * @note This was used when 2 types of encryption for keyfiles was used,
	 *       but now we've switched to exclusively using openssl_seal()
	 */
	public function decryptUnknownKeyfile($filePath, $fileOwner, $privateKey) {

		// Get the encrypted keyfile
		// NOTE: the keyfile format depends on how it was encrypted! At
		// this stage we don't know how it was encrypted
		$encKeyfile = Keymanager::getFileKey($this->view, $this->userId, $filePath);

		// We need to decrypt the keyfile
		// Has the file been shared yet?
		if (
			$this->userId == $fileOwner
			&& !Keymanager::getShareKey($this->view, $this->userId, $filePath) // NOTE: we can't use isShared() here because it's a post share hook so it always returns true
		) {

			// The file has no shareKey, and its keyfile must be 
			// decrypted conventionally
			$plainKeyfile = Crypt::keyDecrypt($encKeyfile, $privateKey);


		} else {

			// The file has a shareKey and must use it for decryption
			$shareKey = Keymanager::getShareKey($this->view, $this->userId, $filePath);

			$plainKeyfile = Crypt::multiKeyDecrypt($encKeyfile, $shareKey, $privateKey);

		}

		return $plainKeyfile;

	}

	/**
	 * @brief Encrypt keyfile to multiple users
	 * @param Session $session
	 * @param array $users list of users which should be able to access the file
	 * @param string $filePath path of the file to be shared
	 * @return bool
	 */
	public function setSharedFileKeyfiles(Session $session, array $users, $filePath) {

		// Make sure users are capable of sharing
		$filteredUids = $this->filterShareReadyUsers($users);

		// If we're attempting to share to unready users
		if (!empty($filteredUids['unready'])) {

			\OCP\Util::writeLog('Encryption library',
				'Sharing to these user(s) failed as they are unready for encryption:"'
				. print_r($filteredUids['unready'], 1), \OCP\Util::WARN);

			return false;

		}

		// Get public keys for each user, ready for generating sharekeys
		$userPubKeys = Keymanager::getPublicKeys($this->view, $filteredUids['ready']);

		// Note proxy status then disable it
		$proxyStatus = \OC_FileProxy::$enabled;
		\OC_FileProxy::$enabled = false;

		// Get the current users's private key for decrypting existing keyfile
		$privateKey = $session->getPrivateKey();

		$fileOwner = \OC\Files\Filesystem::getOwner($filePath);

		// Decrypt keyfile
		$plainKeyfile = $this->decryptUnknownKeyfile($filePath, $fileOwner, $privateKey);

		// Re-enc keyfile to (additional) sharekeys
		$multiEncKey = Crypt::multiKeyEncrypt($plainKeyfile, $userPubKeys);

		// Save the recrypted key to it's owner's keyfiles directory
		// Save new sharekeys to all necessary user directory
		if (
			!Keymanager::setFileKey($this->view, $filePath, $fileOwner, $multiEncKey['data'])
			|| !Keymanager::setShareKeys($this->view, $filePath, $multiEncKey['keys'])
		) {

			\OCP\Util::writeLog('Encryption library',
				'Keyfiles could not be saved for users sharing ' . $filePath, \OCP\Util::ERROR);

			return false;

		}

		// Return proxy to original status
		\OC_FileProxy::$enabled = $proxyStatus;

		return true;
	}

	/**
	 * @brief Find, sanitise and format users sharing a file
	 * @note This wraps other methods into a portable bundle
	 */
	public function getSharingUsersArray($sharingEnabled, $filePath, $currentUserId = false) {

		// Check if key recovery is enabled
		if (
			\OC_Appconfig::getValue('files_encryption', 'recoveryAdminEnabled')
			&& $this->recoveryEnabledForUser()
		) {

			$recoveryEnabled = true;

		} else {

			$recoveryEnabled = false;

		}

		// Make sure that a share key is generated for the owner too
		list($owner, $ownerPath) = $this->getUidAndFilename($filePath);

		$userIds = array();
		if ($sharingEnabled) {

			// Find out who, if anyone, is sharing the file
			$result = \OCP\Share::getUsersSharingFile($ownerPath, $owner, true, true, true);
			$userIds = $result['users'];
			if ($result['public']) {
				$userIds[] = $this->publicShareKeyId;
			}

		}

		// If recovery is enabled, add the 
		// Admin UID to list of users to share to
		if ($recoveryEnabled) {

			// Find recoveryAdmin user ID
			$recoveryKeyId = \OC_Appconfig::getValue('files_encryption', 'recoveryKeyId');

			// Add recoveryAdmin to list of users sharing
			$userIds[] = $recoveryKeyId;

		}

		// add current user if given
		if ($currentUserId != false) {

			$userIds[] = $currentUserId;

		}

		// Remove duplicate UIDs
		$uniqueUserIds = array_unique($userIds);

		return $uniqueUserIds;

	}

	/**
	 * @brief Set file migration status for user
	 * @param $status
	 * @return bool
	 */
	public function setMigrationStatus($status) {

		$sql = 'UPDATE `*PREFIX*encryption` SET migration_status = ? WHERE uid = ?';

		$args = array(
			$status,
			$this->userId
		);

		$query = \OCP\DB::prepare($sql);

		if ($query->execute($args)) {

			return true;

		} else {

			return false;

		}

	}

	/**
	 * @brief Check whether pwd recovery is enabled for a given user
	 * @return bool 1 = yes, 0 = no, false = no record
	 * @note If records are not being returned, check for a hidden space
	 *       at the start of the uid in db
	 */
	public function getMigrationStatus() {

		$sql = 'SELECT `migration_status` FROM `*PREFIX*encryption`  WHERE uid = ?';

		$args = array($this->userId);

		$query = \OCP\DB::prepare($sql);

		$result = $query->execute($args);

		$migrationStatus = array();

		if (\OCP\DB::isError($result)) {
			\OCP\Util::writeLog('Encryption library', \OC_DB::getErrorMessage($result), \OCP\Util::ERROR);
		} else {
			if($result->numRows() > 0) {
				$row = $result->fetchRow();
				if (isset($row['migration_status'])) {
					$migrationStatus[] = $row['migration_status'];
				}
			}
		}

		// If no record is found
		if (empty($migrationStatus)) {

			return false;

			// If a record is found
		} else {

			return $migrationStatus[0];

		}

	}

	/**
	 * @brief get uid of the owners of the file and the path to the file
	 * @param string $path Path of the file to check
	 * @note $shareFilePath must be relative to data/UID/files. Files
	 *       relative to /Shared are also acceptable
	 * @return array
	 */
	public function getUidAndFilename($path) {

		$view = new \OC\Files\View($this->userFilesDir);
		$fileOwnerUid = $view->getOwner($path);

		// handle public access
		if ($this->isPublic) {
			$filename = $path;
			$fileOwnerUid = $GLOBALS['fileOwner'];

			return array(
				$fileOwnerUid,
				$filename
			);
		} else {

			// Check that UID is valid
			if (!\OCP\User::userExists($fileOwnerUid)) {
				throw new \Exception(
					'Could not find owner (UID = "' . var_export($fileOwnerUid, 1) . '") of file "' . $path . '"');
			}

			// NOTE: Bah, this dependency should be elsewhere
			\OC\Files\Filesystem::initMountPoints($fileOwnerUid);

			// If the file owner is the currently logged in user
			if ($fileOwnerUid == $this->userId) {

				// Assume the path supplied is correct
				$filename = $path;

			} else {

				$info = $view->getFileInfo($path);
				$ownerView = new \OC\Files\View('/' . $fileOwnerUid . '/files');

				// Fetch real file path from DB
				$filename = $ownerView->getPath($info['fileid']); // TODO: Check that this returns a path without including the user data dir

			}

			return array(
				$fileOwnerUid,
				$filename
			);
		}


	}

	/**
	 * @brief go recursively through a dir and collect all files and sub files.
	 * @param string $dir relative to the users files folder
	 * @return array with list of files relative to the users files folder
	 */
	public function getAllFiles($dir) {

		$result = array();

		$content = $this->view->getDirectoryContent($this->userFilesDir . $dir);

		// handling for re shared folders
		$path_split = explode('/', $dir);

		foreach ($content as $c) {

			$sharedPart = $path_split[sizeof($path_split) - 1];
			$targetPathSplit = array_reverse(explode('/', $c['path']));

			$path = '';

			// rebuild path
			foreach ($targetPathSplit as $pathPart) {

				if ($pathPart !== $sharedPart) {

					$path = '/' . $pathPart . $path;

				} else {

					break;

				}

			}

			$path = $dir . $path;

			if ($c['type'] === "dir") {

				$result = array_merge($result, $this->getAllFiles($path));

			} else {

				$result[] = $path;

			}
		}

		return $result;

	}

	/**
	 * @brief get shares parent.
	 * @param int $id of the current share
	 * @return array of the parent
	 */
	public static function getShareParent($id) {

		$sql = 'SELECT `file_target`, `item_type` FROM `*PREFIX*share` WHERE `id` = ?';

		$query = \OCP\DB::prepare($sql);

		$result = $query->execute(array($id));

		$row = array();
		if (\OCP\DB::isError($result)) {
			\OCP\Util::writeLog('Encryption library', \OC_DB::getErrorMessage($result), \OCP\Util::ERROR);
		} else {
			if($result->numRows() > 0) {
				$row = $result->fetchRow();
			}
		}

		return $row;

	}

	/**
	 * @brief get shares parent.
	 * @param int $id of the current share
	 * @return array of the parent
	 */
	public static function getParentFromShare($id) {

		$sql = 'SELECT `parent` FROM `*PREFIX*share` WHERE `id` = ?';

		$query = \OCP\DB::prepare($sql);

		$result = $query->execute(array($id));

		$row = array();
		if (\OCP\DB::isError($result)) {
			\OCP\Util::writeLog('Encryption library', \OC_DB::getErrorMessage($result), \OCP\Util::ERROR);
		} else {
			if($result->numRows() > 0) {
				$row = $result->fetchRow();
			}
		}

		return $row;

	}

	/**
	 * @brief get owner of the shared files.
	 * @param $id
	 * @internal param int $Id of a share
	 * @return string owner
	 */
	public function getOwnerFromSharedFile($id) {

		$query = \OCP\DB::prepare('SELECT `parent`, `uid_owner` FROM `*PREFIX*share` WHERE `id` = ?', 1);

		$result = $query->execute(array($id));

		$source = array();
		if (\OCP\DB::isError($result)) {
			\OCP\Util::writeLog('Encryption library', \OC_DB::getErrorMessage($result), \OCP\Util::ERROR);
		} else {
			if($result->numRows() > 0) {
				$source = $result->fetchRow();
			}
		}

		$fileOwner = false;

		if (isset($source['parent'])) {

			$parent = $source['parent'];

			while (isset($parent)) {

				$query = \OCP\DB::prepare('SELECT `parent`, `uid_owner` FROM `*PREFIX*share` WHERE `id` = ?', 1);

				$result = $query->execute(array($parent));

				$item = array();
				if (\OCP\DB::isError($result)) {
					\OCP\Util::writeLog('Encryption library', \OC_DB::getErrorMessage($result), \OCP\Util::ERROR);
				} else {
					if($result->numRows() > 0) {
						$item = $result->fetchRow();
					}
				}

				if (isset($item['parent'])) {

					$parent = $item['parent'];

				} else {

					$fileOwner = $item['uid_owner'];

					break;

				}
			}

		} else {

			$fileOwner = $source['uid_owner'];

		}

		return $fileOwner;

	}

	/**
	 * @return string
	 */
	public function getUserId() {
		return $this->userId;
	}

	/**
	 * @return string
	 */
	public function getUserFilesDir() {
		return $this->userFilesDir;
	}

	/**
	 * @param $password
	 * @return bool
	 */
	public function checkRecoveryPassword($password) {

		$pathKey = '/owncloud_private_key/' . $this->recoveryKeyId . ".private.key";
		$pathControlData = '/control-file/controlfile.enc';

		$proxyStatus = \OC_FileProxy::$enabled;
		\OC_FileProxy::$enabled = false;

		$recoveryKey = $this->view->file_get_contents($pathKey);

		$decryptedRecoveryKey = Crypt::symmetricDecryptFileContent($recoveryKey, $password);

		$controlData = $this->view->file_get_contents($pathControlData);
		$decryptedControlData = Crypt::keyDecrypt($controlData, $decryptedRecoveryKey);

		\OC_FileProxy::$enabled = $proxyStatus;

		if ($decryptedControlData === 'ownCloud') {
			return true;
		}

		return false;
	}

	/**
	 * @return string
	 */
	public function getRecoveryKeyId() {
		return $this->recoveryKeyId;
	}

	/**
	 * @brief add recovery key to all encrypted files
	 */
	public function addRecoveryKeys($path = '/') {
		$dirContent = $this->view->getDirectoryContent($this->keyfilesPath . $path);
		foreach ($dirContent as $item) {
			// get relative path from files_encryption/keyfiles/
			$filePath = substr($item['path'], strlen('files_encryption/keyfiles'));
			if ($item['type'] == 'dir') {
				$this->addRecoveryKeys($filePath . '/');
			} else {
				$session = new Session(new \OC_FilesystemView('/'));
				$sharingEnabled = \OCP\Share::isEnabled();
				$file = substr($filePath, 0, -4);
				$usersSharing = $this->getSharingUsersArray($sharingEnabled, $file);
				$this->setSharedFileKeyfiles($session, $usersSharing, $file);
			}
		}
	}

	/**
	 * @brief remove recovery key to all encrypted files
	 */
	public function removeRecoveryKeys($path = '/') {
		$dirContent = $this->view->getDirectoryContent($this->keyfilesPath . $path);
		foreach ($dirContent as $item) {
			// get relative path from files_encryption/keyfiles
			$filePath = substr($item['path'], strlen('files_encryption/keyfiles'));
			if ($item['type'] == 'dir') {
				$this->removeRecoveryKeys($filePath . '/');
			} else {
				$file = substr($filePath, 0, -4);
				$this->view->unlink($this->shareKeysPath . '/' . $file . '.' . $this->recoveryKeyId . '.shareKey');
			}
		}
	}

	/**
	 * @brief decrypt given file with recovery key and encrypt it again to the owner and his new key
	 * @param string $file
	 * @param string $privateKey recovery key to decrypt the file
	 */
	private function recoverFile($file, $privateKey) {

		$sharingEnabled = \OCP\Share::isEnabled();

		// Find out who, if anyone, is sharing the file
		if ($sharingEnabled) {
			$result = \OCP\Share::getUsersSharingFile($file, $this->userId, true, true, true);
			$userIds = $result['users'];
			$userIds[] = $this->recoveryKeyId;
			if ($result['public']) {
				$userIds[] = $this->publicShareKeyId;
			}
		} else {
			$userIds = array(
				$this->userId,
				$this->recoveryKeyId
			);
		}
		$filteredUids = $this->filterShareReadyUsers($userIds);

		$proxyStatus = \OC_FileProxy::$enabled;
		\OC_FileProxy::$enabled = false;

		//decrypt file key
		$encKeyfile = $this->view->file_get_contents($this->keyfilesPath . $file . ".key");
		$shareKey = $this->view->file_get_contents(
			$this->shareKeysPath . $file . "." . $this->recoveryKeyId . ".shareKey");
		$plainKeyfile = Crypt::multiKeyDecrypt($encKeyfile, $shareKey, $privateKey);
		// encrypt file key again to all users, this time with the new public key for the recovered use
		$userPubKeys = Keymanager::getPublicKeys($this->view, $filteredUids['ready']);
		$multiEncKey = Crypt::multiKeyEncrypt($plainKeyfile, $userPubKeys);

		// write new keys to filesystem TDOO!
		$this->view->file_put_contents($this->keyfilesPath . $file . '.key', $multiEncKey['data']);
		foreach ($multiEncKey['keys'] as $userId => $shareKey) {
			$shareKeyPath = $this->shareKeysPath . $file . '.' . $userId . '.shareKey';
			$this->view->file_put_contents($shareKeyPath, $shareKey);
		}

		// Return proxy to original status
		\OC_FileProxy::$enabled = $proxyStatus;
	}

	/**
	 * @brief collect all files and recover them one by one
	 * @param string $path to look for files keys
	 * @param string $privateKey private recovery key which is used to decrypt the files
	 */
	private function recoverAllFiles($path, $privateKey) {
		$dirContent = $this->view->getDirectoryContent($this->keyfilesPath . $path);
		foreach ($dirContent as $item) {
			$filePath = substr($item['path'], 25);
			if ($item['type'] == 'dir') {
				$this->recoverAllFiles($filePath . '/', $privateKey);
			} else {
				$file = substr($filePath, 0, -4);
				$this->recoverFile($file, $privateKey);
			}
		}
	}

	/**
	 * @brief recover users files in case of password lost
	 * @param string $recoveryPassword
	 */
	public function recoverUsersFiles($recoveryPassword) {

		// Disable encryption proxy to prevent recursive calls
		$proxyStatus = \OC_FileProxy::$enabled;
		\OC_FileProxy::$enabled = false;

		$encryptedKey = $this->view->file_get_contents(
			'/owncloud_private_key/' . $this->recoveryKeyId . '.private.key');
		$privateKey = Crypt::symmetricDecryptFileContent($encryptedKey, $recoveryPassword);

		\OC_FileProxy::$enabled = $proxyStatus;

		$this->recoverAllFiles('/', $privateKey);
	}

}<|MERGE_RESOLUTION|>--- conflicted
+++ resolved
@@ -747,11 +747,7 @@
 					$publicKeys = Keymanager::getPublicKeys($this->view, $uniqueUserIds);
 
 					// Recrypt data, generate catfile
-<<<<<<< HEAD
 					$recrypted = Crypt::legacyKeyRecryptKeyfile( $legacyData, $legacyPassphrase, $publicKeys );
-=======
-					$recrypted = Crypt::legacyKeyRecryptKeyfile($legacyData, $legacyPassphrase, $publicKeys, $newPassphrase, $legacyFile['path']);
->>>>>>> f8d1c321
 
 					$rawPath = $legacyFile['path'];
 					$relPath = $this->stripUserFilesPath($rawPath);
