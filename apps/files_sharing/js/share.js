--- conflicted
+++ resolved
@@ -1,10 +1,21 @@
 $(document).ready(function() {
-<<<<<<< HEAD
-	FileActions.register('all', 'Share', OC.imagePath('core', 'actions/share'), function(filename) {
-		createDropdown(filename, $('#dir').val()+'/'+filename);
-	});
-	
-=======
+	if (typeof FileActions !== 'undefined') {
+		FileActions.register('all', 'Share', OC.imagePath('core', 'actions/share'), function(filename) {
+			createDropdown(filename, $('#dir').val()+'/'+filename);
+		});
+	};
+
+	$('.share').click(function(event) {
+		event.preventDefault();
+		var filenames = getSelectedFiles('name');
+		var length = filenames.length;
+		var files = '';
+		for (var i = 0; i < length; i++) {
+			files += $('#dir').val()+'/'+filenames[i]+';';
+		}
+		createDropdown(false, files);
+	});
+
 	$(this).click(function(event) {
 		if ($(event.target).parents().index($('#dropdown')) == -1) {
 			if ($('#dropdown').is(':visible')) {
@@ -14,22 +25,6 @@
 				});
 			}
 		}
-	});
-	if(typeof FileActions!=='undefined'){
-		FileActions.register('all', 'Share', OC.imagePath('core', 'actions/share'), function(filename) {
-			createShareDropdown(filename, $('#dir').val()+'/'+filename);
-		});
-	};
->>>>>>> 568fd0df
-	$('.share').click(function(event) {
-		event.preventDefault();
-		var filenames = getSelectedFiles('name');
-		var length = filenames.length;
-		var files = '';
-		for (var i = 0; i < length; i++) {
-			files += $('#dir').val()+'/'+filenames[i]+';';
-		}
-		createDropdown(false, files);
 	});
 	
 	$(this).click(function(event) {
@@ -200,6 +195,6 @@
 		user += "<a href='' title='Unshare' class='unshare' style='display:none;'><img class='svg' src='"+OC.imagePath('core','actions/delete')+"'/></a></li>";
 	}
 	$('#share_with option[value="'+uid_shared_with+'"]').remove();
-	$('share_with').trigger('liszt:updated');
+	$('#share_with').trigger('liszt:updated');
 	$(user).appendTo('#shared_list');
 }